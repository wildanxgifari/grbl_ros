--- conflicted
+++ resolved
@@ -2,7 +2,6 @@
 Changelog for package grbl_ros
 ^^^^^^^^^^^^^^^^^^^^^^^^^^^^^^
 
-<<<<<<< HEAD
 Forthcoming
 -----------
 * separated methods to semantic file name
@@ -34,7 +33,7 @@
 * rolling not valid for this setup-ros release
   wait to switch to rolling until next setup-ros release
 * run on rolling for main/devel
-=======
+
 0.0.5 (2020-08-24)
 ------------------
 * dashing ci
@@ -45,7 +44,6 @@
 * Delete docs.yml
 * only release dashing on dashing branch
 * import main for dashing/eloquent
->>>>>>> 1e5671cf
 * remove mac from action
 * switched to mac os and back to ros-tooling wg
 * removed mac from matrix
@@ -53,7 +51,6 @@
 * test action-ros-ci that sources ROS for windows
 * test windows fix for ci
 * vcs-repo-file-url param
-<<<<<<< HEAD
 * Merge pull request `#11 <https://github.com/flynneva/grbl_ros/issues/11>`_ from flynneva/devel
   Devel
 * removed vcs-repo-file-url param
@@ -61,24 +58,19 @@
 * package should not be in matrix
 * Merge pull request `#10 <https://github.com/flynneva/grbl_ros/issues/10>`_ from flynneva/devel
   added ros source binary for distro
-=======
 * removed vcs-repo-file-url param
 * bump action-ros-ci & add vcs repo url
 * package should not be in matrix
->>>>>>> 1e5671cf
 * bumped ros ci to 0.0.18
 * regressed to ros ci 0.0.15
 * specify target distro
 * specify target distro
 * added ros source binary for distro
-<<<<<<< HEAD
 * Merge pull request `#9 <https://github.com/flynneva/grbl_ros/issues/9>`_ from flynneva/devel
   update readme and add release actions
 * Merge pull request `#8 <https://github.com/flynneva/grbl_ros/issues/8>`_ from flynneva/update_readme
   Update readme & add release actions
-=======
 * Merge pull request `#8 <https://github.com/flynneva/grbl_ros/issues/8>`_ from flynneva/update_readme
->>>>>>> 1e5671cf
 * added release actions
 * added testing section
 * forgot to add ubuntu
